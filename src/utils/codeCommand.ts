import { spawn, type StdioOptions } from "child_process";
import { readConfigFile } from ".";
import { closeService } from "./close";
import {
  decrementReferenceCount,
  incrementReferenceCount,
} from "./processCheck";

export async function executeCodeCommand(args: string[] = []) {
  // Set environment variables
  const config = await readConfigFile();
  const env: Record<string, string> = {
    ...process.env,
    ANTHROPIC_AUTH_TOKEN: "test",
    ANTHROPIC_BASE_URL: `http://127.0.0.1:${config.PORT || 3456}`,
    API_TIMEOUT_MS: String(config.API_TIMEOUT_MS ?? 600000), // Default to 10 minutes if not set
  };

  // Non-interactive mode for automation environments
  if (config.NON_INTERACTIVE_MODE) {
    env.CI = "true";
    env.FORCE_COLOR = "0";
    env.NODE_NO_READLINE = "1";
    env.TERM = "dumb";
  }

  // Set ANTHROPIC_SMALL_FAST_MODEL if it exists in config
  if (config?.ANTHROPIC_SMALL_FAST_MODEL) {
    env.ANTHROPIC_SMALL_FAST_MODEL = config.ANTHROPIC_SMALL_FAST_MODEL;
  }

  if (config?.APIKEY) {
    env.ANTHROPIC_API_KEY = config.APIKEY;
    delete env.ANTHROPIC_AUTH_TOKEN;
  }

  // Increment reference count when command starts
  incrementReferenceCount();

  // Execute claude command
  const claudePath = process.env.CLAUDE_PATH || "claude";
<<<<<<< HEAD
  
  // Properly join arguments to preserve spaces in quotes
  // Wrap each argument in double quotes to preserve single and double quotes inside arguments
  const joinedArgs = args.length > 0 ? args.map(arg => `"${arg.replace(/\"/g, '\\"')}"`).join(" ") : "";
  
  const claudeProcess = spawn(claudePath + (joinedArgs ? ` ${joinedArgs}` : ""), [], {
=======

  // 🔥 CONFIG-DRIVEN: stdio configuration based on environment
  const stdioConfig: StdioOptions = config.NON_INTERACTIVE_MODE
    ? ["pipe", "inherit", "inherit"] // Pipe stdin for non-interactive
    : "inherit"; // Default inherited behavior

  const claudeProcess = spawn(claudePath, args, {
>>>>>>> 89844bcb
    env,
    stdio: stdioConfig,
    shell: true,
  });

  // Close stdin for non-interactive mode
  if (config.NON_INTERACTIVE_MODE) {
    claudeProcess.stdin?.end();
  }

  claudeProcess.on("error", (error) => {
    console.error("Failed to start claude command:", error.message);
    console.log(
      "Make sure Claude Code is installed: npm install -g @anthropic-ai/claude-code"
    );
    decrementReferenceCount();
    process.exit(1);
  });

  claudeProcess.on("close", (code) => {
    decrementReferenceCount();
    closeService();
    process.exit(code || 0);
  });
}<|MERGE_RESOLUTION|>--- conflicted
+++ resolved
@@ -39,22 +39,17 @@
 
   // Execute claude command
   const claudePath = process.env.CLAUDE_PATH || "claude";
-<<<<<<< HEAD
   
   // Properly join arguments to preserve spaces in quotes
   // Wrap each argument in double quotes to preserve single and double quotes inside arguments
   const joinedArgs = args.length > 0 ? args.map(arg => `"${arg.replace(/\"/g, '\\"')}"`).join(" ") : "";
-  
-  const claudeProcess = spawn(claudePath + (joinedArgs ? ` ${joinedArgs}` : ""), [], {
-=======
 
   // 🔥 CONFIG-DRIVEN: stdio configuration based on environment
   const stdioConfig: StdioOptions = config.NON_INTERACTIVE_MODE
     ? ["pipe", "inherit", "inherit"] // Pipe stdin for non-interactive
     : "inherit"; // Default inherited behavior
 
-  const claudeProcess = spawn(claudePath, args, {
->>>>>>> 89844bcb
+  const claudeProcess = spawn(claudePath + (joinedArgs ? ` ${joinedArgs}` : ""), [], {
     env,
     stdio: stdioConfig,
     shell: true,
